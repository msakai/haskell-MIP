--- conflicted
+++ resolved
@@ -22,23 +22,19 @@
             stack_yaml: 'stack-ghc-9.10.yaml'
             stack_args: ''
             stack_test_args: ''
-            flags: '--flag MIP:TestCBC --flag MIP:TestGlpsol --flag MIP:TestLPSolve --flag MIP:TestGurobiCl --flag MIP:TestHiGHS'
+            flags: '--flag MIP:TestCBC --flag MIP:TestGlpsol --flag MIP:TestLPSolve --flag MIP:TestGurobiCl --flag MIP:TestCPLEX --flag MIP:TestHiGHS'
           - ghc: '9.8.4'
             os: ubuntu-latest
             stack_yaml: 'stack-ghc-9.8.yaml'
             stack_args: ''
             stack_test_args: ''
-            flags: '--flag MIP:TestCBC --flag MIP:TestGlpsol --flag MIP:TestLPSolve --flag MIP:TestGurobiCl --flag MIP:TestHiGHS'
+            flags: '--flag MIP:TestCBC --flag MIP:TestGlpsol --flag MIP:TestLPSolve --flag MIP:TestGurobiCl --flag MIP:TestCPLEX --flag MIP:TestHiGHS'
           - ghc: '9.6.6'
             os: ubuntu-latest
             stack_yaml: 'stack-ghc-9.6.yaml'
             stack_args: '--coverage --haddock --no-haddock-deps'
             stack_test_args: ''
-<<<<<<< HEAD
-            flags: '--flag MIP:TestCBC --flag MIP:TestGlpsol --flag MIP:TestLPSolve --flag MIP:TestGurobiCl --flag MIP:TestCPLEX'
-=======
-            flags: '--flag MIP:TestCBC --flag MIP:TestGlpsol --flag MIP:TestLPSolve --flag MIP:TestGurobiCl --flag MIP:TestHiGHS --flag MIP:TestSCIP'
->>>>>>> 07fd2a4c
+            flags: '--flag MIP:TestCBC --flag MIP:TestGlpsol --flag MIP:TestLPSolve --flag MIP:TestGurobiCl --flag MIP:TestCPLEX --flag MIP:TestHiGHS --flag MIP:TestSCIP'
             coveralls: true
             scip_docker: true
           - ghc: '9.4.8'
@@ -46,50 +42,35 @@
             stack_yaml: 'stack-ghc-9.4.yaml'
             stack_args: ''
             stack_test_args: ''
-<<<<<<< HEAD
-            flags: '--flag MIP:TestCBC --flag MIP:TestGlpsol --flag MIP:TestLPSolve --flag MIP:TestGurobiCl --flag MIP:TestCPLEX --flag MIP:-WithZLIB'
-            coveralls: false
-          - ghc: '8.8.4'
+            flags: '--flag MIP:TestCBC --flag MIP:TestGlpsol --flag MIP:TestLPSolve --flag MIP:TestGurobiCl --flag MIP:TestCPLEX --flag MIP:TestHiGHS --flag MIP:-WithZLIB'
+          - ghc: '9.2.8'
+            os: ubuntu-latest
+            stack_yaml: 'stack-ghc-9.2.yaml'
+            stack_args: ''
+            stack_test_args: ''
+            flags: '--flag MIP:TestCBC --flag MIP:TestGlpsol --flag MIP:TestLPSolve --flag MIP:TestGurobiCl --flag MIP:TestCPLEX --flag MIP:TestHiGHS'
+          - ghc: '9.0.2'
+            os: ubuntu-latest
+            stack_yaml: 'stack-ghc-9.0.yaml'
+            stack_args: ''
+            stack_test_args: ''
+            flags: '--flag MIP:TestCBC --flag MIP:TestGlpsol --flag MIP:TestLPSolve --flag MIP:TestGurobiCl --flag MIP:TestCPLEX --flag MIP:TestHiGHS'
+
+          - ghc: '9.6.6'
             os: macos-latest
-            stack_yaml: 'stack-ghc-8.8.yaml'
-            stack_args: ''
-            stack_test_args: ''
+            stack_yaml: 'stack-ghc-9.6.yaml'
+            stack_args: '--extra-include-dirs /opt/homebrew/include --extra-lib-dirs /opt/homebrew/lib'
+            stack_test_args: ''
+            flags: '--flag MIP:TestCBC --flag MIP:TestGlpsol --flag MIP:TestLPSolve --flag MIP:TestHiGHS --flag MIP:TestPrintemps --flag MIP:TestSCIP'
+            coveralls: false
+
+          - ghc: '9.6.6'
+            os: windows-latest
+            stack_yaml: 'stack-ghc-9.6.yaml'
+            stack_args: '--arch x86_64'
+            stack_test_args: '-j1'  # https://github.com/commercialhaskell/stack/issues/5024
+            # Testing of HiGHS sometimes stuck
             flags: '--flag MIP:TestCBC --flag MIP:TestGlpsol --flag MIP:TestLPSolve --flag MIP:TestGurobiCl --flag MIP:TestCPLEX'
-=======
-            flags: '--flag MIP:TestCBC --flag MIP:TestGlpsol --flag MIP:TestLPSolve --flag MIP:TestGurobiCl --flag MIP:TestHiGHS --flag MIP:-WithZLIB'
-          - ghc: '9.2.8'
-            os: ubuntu-latest
-            stack_yaml: 'stack-ghc-9.2.yaml'
-            stack_args: ''
-            stack_test_args: ''
-            flags: '--flag MIP:TestCBC --flag MIP:TestGlpsol --flag MIP:TestLPSolve --flag MIP:TestGurobiCl --flag MIP:TestHiGHS'
-          - ghc: '9.0.2'
-            os: ubuntu-latest
-            stack_yaml: 'stack-ghc-9.0.yaml'
-            stack_args: ''
-            stack_test_args: ''
-            flags: '--flag MIP:TestCBC --flag MIP:TestGlpsol --flag MIP:TestLPSolve --flag MIP:TestGurobiCl --flag MIP:TestHiGHS'
-
-          - ghc: '9.6.6'
-            os: macos-latest
-            stack_yaml: 'stack-ghc-9.6.yaml'
-            stack_args: '--extra-include-dirs /opt/homebrew/include --extra-lib-dirs /opt/homebrew/lib'
-            stack_test_args: ''
-            flags: '--flag MIP:TestCBC --flag MIP:TestGlpsol --flag MIP:TestLPSolve --flag MIP:TestHiGHS --flag MIP:TestPrintemps --flag MIP:TestSCIP'
->>>>>>> 07fd2a4c
-            coveralls: false
-
-          - ghc: '9.6.6'
-            os: windows-latest
-            stack_yaml: 'stack-ghc-9.6.yaml'
-            stack_args: '--arch x86_64'
-            stack_test_args: '-j1'  # https://github.com/commercialhaskell/stack/issues/5024
-<<<<<<< HEAD
-            flags: '--flag MIP:TestCBC --flag MIP:TestGlpsol --flag MIP:TestLPSolve --flag MIP:TestGurobiCl --flag MIP:TestCPLEX'
-=======
-            # Testing of HiGHS sometimes stuck
-            flags: '--flag MIP:TestCBC --flag MIP:TestGlpsol --flag MIP:TestLPSolve --flag MIP:TestGurobiCl'
->>>>>>> 07fd2a4c
             coveralls: false
             windows_32_or_64: '64'
             MINGW_PACKAGE_PREFIX: ''
@@ -98,11 +79,7 @@
             stack_yaml: 'stack-windows-i386.yaml'
             stack_args: '--arch i386'
             stack_test_args: '-j1'  # https://github.com/commercialhaskell/stack/issues/5024
-<<<<<<< HEAD
-            flags: '--flag MIP:TestCBC --flag MIP:TestGlpsol --flag MIP:TestLPSolve --flag MIP:TestGurobiCl --flag MIP:TestCPLEX'
-=======
-            flags: '--flag MIP:TestCBC --flag MIP:TestGlpsol --flag MIP:TestLPSolve --flag MIP:TestGurobiCl --flag MIP:TestHiGHS'
->>>>>>> 07fd2a4c
+            flags: '--flag MIP:TestCBC --flag MIP:TestGlpsol --flag MIP:TestLPSolve --flag MIP:TestGurobiCl --flag MIP:TestCPLEX --flag MIP:TestHiGHS'
             coveralls: false
             windows_32_or_64: '32'
             MINGW_PACKAGE_PREFIX: ''
@@ -141,23 +118,18 @@
       # https://github.com/s-weigand/setup-conda/issues/432
       - uses: s-weigand/setup-conda@v1
         name: Setup Conda
-<<<<<<< HEAD
-        with: 
-          conda-channels: gurobi, ibmdecisionoptimization
-          python-version: 3.7  # CPLEX does not support Python 3.8 yet
-
-      - name: Install packages (Conda)
-        run: conda install gurobi cplex
-=======
-        if: contains(matrix.flags, '--flag MIP:TestGurobiCl')
+        if: contains(matrix.flags, '--flag MIP:TestGurobiCl') || contains(matrix.flags, '--flag MIP:TestCPLEX')
         with:
           python-version: 3.12
-          conda-channels: 'http://conda.anaconda.org/gurobi'
-
-      - name: Install Gurobi
+          conda-channels: gurobi, ibmdecisionoptimization
+
+      - name: Install packages (Gurobi)
         if: contains(matrix.flags, '--flag MIP:TestGurobiCl')
         run: conda install gurobi
->>>>>>> 07fd2a4c
+
+      - name: Install packages (CPLEX)
+        if: contains(matrix.flags, '--flag MIP:TestCPLEX')
+        run: conda install cplex
 
       - name: Install packages (Linux)
         if: runner.os == 'Linux'
