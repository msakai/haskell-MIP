{-# OPTIONS_GHC -Wall #-}
{-# OPTIONS_HADDOCK show-extensions #-}
{-# LANGUAGE CPP #-}
{-# LANGUAGE FlexibleInstances #-}
{-# LANGUAGE MultiParamTypeClasses #-}
{-# LANGUAGE PatternSynonyms #-}
{-# LANGUAGE TypeFamilies #-}
{-# LANGUAGE ViewPatterns #-}
-----------------------------------------------------------------------------
-- |
-- Module      :  Numeric.Optimization.MIP.Base
-- Copyright   :  (c) Masahiro Sakai 2011-2019
-- License     :  BSD-style
--
-- Maintainer  :  masahiro.sakai@gmail.com
-- Stability   :  provisional
-- Portability :  non-portable
--
-- Mixed-Integer Programming Problems with some commmonly used extensions
--
-----------------------------------------------------------------------------
module Numeric.Optimization.MIP.Base
  (
  -- * The MIP Problem type
    Problem (..)
  , Label

  -- * Variables
  , Var (Var)
  , varName
  , toVar
  , fromVar

  -- ** Variable types
  , VarType (..)
  , getVarType

  -- ** Variable bounds
  , BoundExpr
  , Extended (..)
  , Bounds
  , defaultBounds
  , defaultLB
  , defaultUB
  , getBounds

  -- ** Variable getters
  , variables
  , integerVariables
  , semiContinuousVariables
  , semiIntegerVariables

  -- * Expressions
  , Expr (Expr)
  , varExpr
  , constExpr
  , terms
  , Term (..)

  -- * Objective function
  , OptDir (..)
  , ObjectiveFunction (..)

  -- * Constraints

  -- ** Linear (or Quadratic or Polynomial) constraints
  , Constraint (..)
  , (.==.)
  , (.<=.)
  , (.>=.)
  , RelOp (..)

  -- ** SOS constraints
  , SOSType (..)
  , SOSConstraint (..)

  -- * Solutions
  , Solution (..)
  , Status (..)
  , meetStatus

  -- * Evaluation
  , Tol (..)
  , zeroTol
  , Eval (..)

  -- * File I/O options
  , FileOptions (..)
  , WriteSetting (..)

  -- * Utilities
  , Default (..)
  , Variables (..)
  , intersectBounds
  ) where

#if !MIN_VERSION_lattices(2,0,0)
import Algebra.Lattice
#endif
import Algebra.PartialOrd
import Control.Arrow ((***))
import Control.Monad
import Data.Default.Class
import Data.Foldable (toList)
import Data.Hashable
import Data.List (sortBy)
import Data.Map (Map)
import qualified Data.Map as Map
import Data.Ord (comparing)
import Data.Sequence (Seq)
import qualified Data.Sequence as Seq
import Data.Set (Set)
import qualified Data.Set as Set
import Data.Interned (intern, unintern)
import Data.Interned.Text
import Data.ExtendedReal
import Data.OptDir
import Data.String
import qualified Data.Text as T
import System.IO (TextEncoding)

infix 4 .<=., .>=., .==.

-- ---------------------------------------------------------------------------

-- | A problem instance
data Problem c
  = Problem
  { name :: Maybe T.Text
    -- ^ Problem name
  , objectiveFunction :: ObjectiveFunction c
    -- ^ Objective functions of the problem
  , constraints :: [Constraint c]
    -- ^ Constraints of the problem
    --
    -- Indicator constraints and lazy constraints are included in this list.
  , sosConstraints :: [SOSConstraint c]
    -- ^ Special ordered sets
  , userCuts :: [Constraint c]
    -- ^ User cuts
  , varType :: Map Var VarType
    -- ^ Types of variables
  , varBounds :: Map Var (Bounds c)
    -- ^ Bounds of variables
  }
  deriving (Show, Eq, Ord)

instance Default (Problem c) where
  def = Problem
        { name = Nothing
        , objectiveFunction = def
        , constraints = []
        , sosConstraints = []
        , userCuts = []
        , varType = Map.empty
        , varBounds = Map.empty
        }

instance Functor Problem where
  fmap f prob =
    prob
    { objectiveFunction = fmap f (objectiveFunction prob)
    , constraints       = map (fmap f) (constraints prob)
    , sosConstraints    = map (fmap f) (sosConstraints prob)
    , userCuts          = map (fmap f) (userCuts prob)
    , varBounds         = fmap (fmap f *** fmap f) (varBounds prob)
    }

-- | Label used for naming various elements of t'Problem'
type Label = T.Text

-- ---------------------------------------------------------------------------

-- | variables
newtype Var = Var' InternedText
  deriving Eq

pattern Var :: T.Text -> Var
pattern Var s <- Var' (unintern -> s) where
  Var s = Var' (intern s)

{-# COMPLETE Var #-}

instance IsString Var where
  fromString = Var' . fromString

instance Ord Var where
  compare (Var' a) (Var' b)
    | a == b = EQ
    | otherwise = compare (unintern a) (unintern b)

instance Show Var where
  showsPrec d (Var x) = showsPrec d x

instance Hashable Var where
#if MIN_VERSION_intern(0,9,3)
  hashWithSalt salt (Var' x) = hashWithSalt salt x
#else
  hashWithSalt salt (Var' x) = hashWithSalt salt (internedTextId x)
#endif

-- | Variable's name
varName :: Var -> T.Text
varName (Var s) = s

{-# DEPRECATED toVar "Use fromString function or Var pattern instead" #-}
-- | convert a string into a variable
toVar :: String -> Var
toVar = fromString

{-# DEPRECATED fromVar "Use varName function or Var pattern instead" #-}
-- | convert a variable into a string
fromVar :: Var -> String
fromVar (Var s) = T.unpack s

-- | Type of variables
--
-- Variables can take values depending on their types and their bounds ('Bounds').
data VarType
  = ContinuousVariable     -- ^ can take values from \(\{x \in \mathbb{R} \mid L \le x \le U\}\)
  | IntegerVariable        -- ^ can take values from \(\{x \in \mathbb{Z} \mid L \le x \le U\}\)
  | SemiContinuousVariable -- ^ can take values from \(\{0\} \cup \{x \in \mathbb{R} \mid L \le x \le U\}\)
  | SemiIntegerVariable    -- ^ can take values from \(\{0\} \cup \{x \in \mathbb{Z} \mid L \le x \le U\}\)
  deriving (Eq, Ord, Show)

instance Default VarType where
  def = ContinuousVariable

-- | looking up bounds for a variable
getVarType :: Problem c -> Var -> VarType
getVarType mip v = Map.findWithDefault def v (varType mip)

-- | type for representing lower/upper bound of variables
type BoundExpr c = Extended c

-- | type for representing lower/upper bound of variables
type Bounds c = (BoundExpr c, BoundExpr c)

-- | default bounds
defaultBounds :: Num c => Bounds c
defaultBounds = (defaultLB, defaultUB)

-- | default lower bound (0)
defaultLB :: Num c => BoundExpr c
defaultLB = Finite 0

-- | default upper bound (+∞)
defaultUB :: BoundExpr c
defaultUB = PosInf

-- | looking up bounds for a variable
getBounds :: Num c => Problem c -> Var -> Bounds c
getBounds mip v = Map.findWithDefault defaultBounds v (varBounds mip)

-- | Intersection of two 'Bounds'
intersectBounds :: Ord c => Bounds c -> Bounds c -> Bounds c
intersectBounds (lb1,ub1) (lb2,ub2) = (max lb1 lb2, min ub1 ub2)

-- ---------------------------------------------------------------------------

<<<<<<< HEAD
-- | Arithmetic expressions
--
-- Essentialy an expression is a sequence of t'Term's.
newtype Expr c = Expr [Term c]
  deriving (Eq, Ord, Show)
=======
-- | expressions
newtype Expr c = Expr' (Seq (Term c))
  deriving (Eq, Ord)

pattern Expr :: [Term c] -> Expr c
pattern Expr ts <- Expr' (toList -> ts) where
  Expr ts = Expr' (Seq.fromList ts)

{-# COMPLETE Expr #-}

instance Show c => Show (Expr c) where
  showsPrec d (Expr ts) = showParen (d > app_prec) $
    showString "Expr " . showsPrec (app_prec+1) ts
    where
      app_prec = 10
>>>>>>> b72e9026

-- | Variable expression
varExpr :: Num c => Var -> Expr c
varExpr v = Expr' $ Seq.singleton $ Term 1 [v]

-- | Constant expression
constExpr :: (Eq c, Num c) => c -> Expr c
constExpr 0 = Expr' Seq.empty
constExpr c = Expr' $ Seq.singleton $ Term c []

-- | Terms of an expression
terms :: Expr c -> [Term c]
terms (Expr ts) = ts

instance Num c => Num (Expr c) where
  Expr' e1 + Expr' e2 = Expr' (e1 <> e2)
  Expr e1 * Expr e2 = Expr [Term (c1*c2) (vs1 ++ vs2) | Term c1 vs1 <- e1, Term c2 vs2 <- e2]
  negate (Expr' e) = Expr' $ fmap (\(Term c vs) -> Term (-c) vs) e
  abs = id
  signum _ = 1
  fromInteger 0 = Expr []
  fromInteger c = Expr [Term (fromInteger c) []]

instance Functor Expr where
  fmap f (Expr' ts) = Expr' $ fmap (fmap f) ts

-- | Split an expression into an expression without constant term and a constant
splitConst :: Num c => Expr c -> (Expr c, c)
splitConst (Expr' ts) = (e2, c2)
  where
    p (Term _ (_:_)) = True
    p _ = False
    e2 = Expr' $ Seq.filter p ts
    c2 = sum [c | Term c [] <- toList ts]

-- | terms
data Term c = Term c [Var]
  deriving (Eq, Ord, Show)

instance Functor Term where
  fmap f (Term c vs) = Term (f c) vs

-- ---------------------------------------------------------------------------

-- | objective function
data ObjectiveFunction c
  = ObjectiveFunction
  { objLabel :: Maybe Label
  , objDir :: OptDir
  , objExpr :: Expr c
  }
  deriving (Eq, Ord, Show)

instance Default (ObjectiveFunction c) where
  def =
    ObjectiveFunction
    { objLabel = Nothing
    , objDir = OptMin
    , objExpr = Expr []
    }

instance Functor ObjectiveFunction where
  fmap f obj = obj{ objExpr = fmap f (objExpr obj) }

-- ---------------------------------------------------------------------------

-- | Constraint
--
-- In the most general case, of the form @x = v → L ≤ e ≤ U@.
data Constraint c
  = Constraint
  { constrLabel     :: Maybe Label
    -- ^ name of the constraint
  , constrIndicator :: Maybe (Var, c)
    -- ^ @x = v@ (v is 0 or 1)
  , constrExpr      :: Expr c
    -- ^ @e@
  , constrLB        :: BoundExpr c
    -- ^ @L@
  , constrUB        :: BoundExpr c
    -- ^ @U@
  , constrIsLazy    :: Bool
  }
  deriving (Eq, Ord, Show)

-- | Equality constraint.
(.==.) :: Num c => Expr c -> Expr c -> Constraint c
lhs .==. rhs =
  case splitConst (lhs - rhs) of
    (e, c) -> def{ constrExpr = e, constrLB = Finite (- c), constrUB = Finite (- c) }

-- | Inequality constraint (≤).
(.<=.) :: Num c => Expr c -> Expr c -> Constraint c
lhs .<=. rhs =
  case splitConst (lhs - rhs) of
    (e, c) -> def{ constrExpr = e, constrUB = Finite (- c) }

-- | Inequality constraint (≥).
(.>=.) :: Num c => Expr c -> Expr c -> Constraint c
lhs .>=. rhs =
  case splitConst (lhs - rhs) of
    (e, c) -> def{ constrExpr = e, constrLB = Finite (- c) }

instance Default (Constraint c) where
  def = Constraint
        { constrLabel = Nothing
        , constrIndicator = Nothing
        , constrExpr = Expr []
        , constrLB = NegInf
        , constrUB = PosInf
        , constrIsLazy = False
        }

instance Functor Constraint where
  fmap f c =
    c
    { constrIndicator = fmap (id *** f) (constrIndicator c)
    , constrExpr = fmap f (constrExpr c)
    , constrLB = fmap f (constrLB c)
    , constrUB = fmap f (constrUB c)
    }

-- | relational operators
data RelOp
  = Le  -- ^ (≤)
  | Ge  -- ^ (≥)
  | Eql -- ^ (=)
  deriving (Eq, Ord, Enum, Show)

-- ---------------------------------------------------------------------------

-- | types of SOS (special ordered sets) constraints
data SOSType
  = S1 -- ^ Type 1 SOS constraint
  | S2 -- ^ Type 2 SOS constraint
  deriving (Eq, Ord, Enum, Show, Read)

-- | SOS (special ordered sets) constraints
data SOSConstraint c
  = SOSConstraint
  { sosLabel :: Maybe Label
  , sosType  :: SOSType
  , sosBody  :: [(Var, c)]
  }
  deriving (Eq, Ord, Show)

instance Functor SOSConstraint where
  fmap f c = c{ sosBody = map (id *** f) (sosBody c) }

-- ---------------------------------------------------------------------------

-- | MIP status with the following partial order:
--
-- <<doc-images/MIP-Status-diagram.png>>
data Status
  = StatusUnknown
  | StatusFeasible
  | StatusOptimal
  | StatusInfeasibleOrUnbounded
  | StatusInfeasible
  | StatusUnbounded
  deriving (Eq, Ord, Enum, Bounded, Show)

instance PartialOrd Status where
  leq a b = (a,b) `Set.member` rel
    where
      rel = unsafeLfpFrom rel0 $ \r ->
        Set.union r (Set.fromList [(x,z) | (x,y) <- Set.toList r, (y',z) <- Set.toList r, y == y'])
      rel0 = Set.fromList $
        [(x,x) | x <- [minBound .. maxBound]] ++
        [ (StatusUnknown, StatusFeasible)
        , (StatusUnknown, StatusInfeasibleOrUnbounded)
        , (StatusFeasible, StatusOptimal)
        , (StatusFeasible, StatusUnbounded)
        , (StatusInfeasibleOrUnbounded, StatusUnbounded)
        , (StatusInfeasibleOrUnbounded, StatusInfeasible)
        ]

-- | /meet/ (greatest lower bound) operator of the partial order of 'Status' type.
--
-- If the version of @lattices@ is \<2, then @MeetSemiLattice@ instance can also be used.
meetStatus :: Status -> Status -> Status
StatusUnknown `meetStatus` _b = StatusUnknown
StatusFeasible `meetStatus` b
  | StatusFeasible `leq` b = StatusFeasible
  | otherwise = StatusUnknown
StatusOptimal `meetStatus` StatusOptimal = StatusOptimal
StatusOptimal `meetStatus` b
  | StatusFeasible `leq` b = StatusFeasible
  | otherwise = StatusUnknown
StatusInfeasibleOrUnbounded `meetStatus` b
  | StatusInfeasibleOrUnbounded `leq` b = StatusInfeasibleOrUnbounded
  | otherwise = StatusUnknown
StatusInfeasible `meetStatus` StatusInfeasible = StatusInfeasible
StatusInfeasible `meetStatus` b
  | StatusInfeasibleOrUnbounded `leq` b = StatusInfeasibleOrUnbounded
  | otherwise = StatusUnknown
StatusUnbounded `meetStatus` StatusUnbounded = StatusUnbounded
StatusUnbounded `meetStatus` b
  | StatusFeasible `leq` b = StatusFeasible
  | StatusInfeasibleOrUnbounded `leq` b = StatusInfeasibleOrUnbounded
  | otherwise = StatusUnknown

#if !MIN_VERSION_lattices(2,0,0)

instance MeetSemiLattice Status where
  meet = meetStatus

#endif


-- | Type for representing a solution of MIP problem.
data Solution r
  = Solution
  { solStatus :: Status
    -- ^ status
  , solObjectiveValue :: Maybe r
    -- ^ value of the objective function
  , solVariables :: Map Var r
    -- ^ variable assignments
  }
  deriving (Eq, Ord, Show)

instance Functor Solution where
  fmap f (Solution status obj vs) = Solution status (fmap f obj) (fmap f vs)

instance Default (Solution r) where
  def = Solution
        { solStatus = StatusUnknown
        , solObjectiveValue = Nothing
        , solVariables = Map.empty
        }

-- ---------------------------------------------------------------------------

-- | Tolerance for evaluating solutions against t'Problem'.
data Tol r
  = Tol
  { integralityTol :: r
    -- ^ If a value of integer variable is within this amount from its nearest
    -- integer, it is considered feasible.
  , feasibilityTol :: r
    -- ^ If the amount of violation of constraints is within this amount, it is
    -- considered feasible.
  , optimalityTol :: r
    -- ^ Feasiblity tolerance of dual constraints.
  }

-- | Defautl is @1e-6@ for the feasibility and optimality tolerances, and @1e-5@ for the integrality tolerance.
instance Fractional r => Default (Tol r) where
  def =
    Tol
    { integralityTol = 1e-5
    , feasibilityTol = 1e-6
    , optimalityTol = 1e-6
    }

-- | t'Tol' value with all tolerances are zero
zeroTol :: Fractional r => Tol r
zeroTol =
  Tol
  { integralityTol = 1e-5
  , feasibilityTol = 1e-6
  , optimalityTol = 1e-6
  }

-- | Type class for evaluation various elements of t'Problem' under
-- the given variable assignments.
class Eval r a where
  -- | Result type of 'eval'
  type Evaluated r a

  -- | Evaluate a value of type @a@ under given assignments and the tolerance
  eval :: Tol r -> Map Var r -> a -> Evaluated r a

instance Num r => Eval r Var where
  type Evaluated r Var = r
  eval _tol sol v =
    case Map.lookup v sol of
      Just val -> val
      Nothing -> 0

instance Num r => Eval r (Term r) where
  type Evaluated r (Term r) = r
  eval tol sol (Term c vs) = product (c : [eval tol sol v | v <- vs])

instance Num r => Eval r (Expr r) where
  type Evaluated r (Expr r) = r
  eval tol sol expr = sum [eval tol sol t | t <- terms expr]

instance Num r => Eval r (ObjectiveFunction r) where
  type Evaluated r (ObjectiveFunction r) = r
  eval tol sol obj = eval tol sol (objExpr obj)

instance (Num r, Ord r) => Eval r (Constraint r) where
  type Evaluated r (Constraint r) = Bool
  eval tol sol constr =
    not (evalIndicator (constrIndicator constr)) ||
    isInBounds tol (constrLB constr, constrUB constr) (eval tol sol (constrExpr constr))
    where
      evalIndicator Nothing = True
      evalIndicator (Just (v, val')) = isInBounds tol (Finite val', Finite val') (eval tol sol v)

instance (Num r, Ord r) => Eval r (SOSConstraint r) where
  type Evaluated r (SOSConstraint r) = Bool
  eval tol sol sos =
    case sosType sos of
      S1 -> length [() | val <- body, val] <= 1
      S2 -> f body
    where
      body = map (not . isInBounds tol (0, 0) . eval tol sol . fst) $ sortBy (comparing snd) $ (sosBody sos)
      f [] = True
      f [_] = True
      f (x1 : x2 : xs)
        | x1 = all not xs
        | otherwise = f (x2 : xs)

instance (RealFrac r) => Eval r (Problem r) where
  type Evaluated r (Problem r) = Maybe r
  eval tol sol prob = do
    forM_ (Map.toList (Map.intersectionWith (,) (varType prob) (varBounds prob))) $ \(v, (vt, bounds)) -> do
      let val = eval tol sol v
      case vt of
        ContinuousVariable -> return ()
        SemiContinuousVariable -> return ()
        IntegerVariable -> guard $ isIntegral tol val
        SemiIntegerVariable -> guard $ isIntegral tol val
      case vt of
        ContinuousVariable -> guard $ isInBounds tol bounds val
        IntegerVariable -> guard $ isInBounds tol bounds val
        SemiIntegerVariable -> guard $ isInBounds tol (0,0) val || isInBounds tol bounds val
        SemiContinuousVariable -> guard $ isInBounds tol (0,0) val || isInBounds tol bounds val
    forM_ (constraints prob) $ \constr -> do
      guard $ eval tol sol constr
    forM_ (sosConstraints prob) $ \constr -> do
      guard $ eval tol sol constr
    return $ eval tol sol (objectiveFunction prob)

isIntegral :: RealFrac r => Tol r -> r -> Bool
isIntegral tol x = abs (x - fromIntegral (floor (x + 0.5) :: Integer)) <= integralityTol tol

isInBounds :: (Num r, Ord r) => Tol r -> Bounds r -> r -> Bool
isInBounds tol (lb, ub) x =
  lb - Finite (feasibilityTol tol) <= Finite x &&
  Finite x <= ub + Finite (feasibilityTol tol)

-- ---------------------------------------------------------------------------

-- | Type class for types that contain variables.
class Variables a where
  vars :: a -> Set Var

instance Variables a => Variables [a] where
  vars = Set.unions . map vars

instance (Variables a, Variables b) => Variables (Either a b) where
  vars (Left a)  = vars a
  vars (Right b) = vars b

instance Variables (Problem c) where
  vars = variables

instance Variables (Expr c) where
  vars (Expr e) = vars e

instance Variables (Term c) where
  vars (Term _ xs) = Set.fromList xs

instance Variables Var where
  vars v = Set.singleton v

instance Variables (ObjectiveFunction c) where
  vars ObjectiveFunction{ objExpr = e } = vars e

instance Variables (Constraint c) where
  vars Constraint{ constrIndicator = ind, constrExpr = e } = Set.union (vars e) vs2
    where
      vs2 = maybe Set.empty (Set.singleton . fst) ind

instance Variables (SOSConstraint c) where
  vars SOSConstraint{ sosBody = xs } = Set.fromList (map fst xs)

-- ---------------------------------------------------------------------------

-- | Set of variables of a t'Problem'
variables :: Problem c -> Set Var
variables mip = Map.keysSet $ varType mip

-- | Set of integer variables of a t'Problem'
integerVariables :: Problem c -> Set Var
integerVariables mip = Map.keysSet $ Map.filter (IntegerVariable ==) (varType mip)

-- | Set of semi-continuous variables of a t'Problem'
semiContinuousVariables :: Problem c -> Set Var
semiContinuousVariables mip = Map.keysSet $ Map.filter (SemiContinuousVariable ==) (varType mip)

-- | Set of semi-integer variables of a t'Problem'
semiIntegerVariables :: Problem c -> Set Var
semiIntegerVariables mip = Map.keysSet $ Map.filter (SemiIntegerVariable ==) (varType mip)

-- ---------------------------------------------------------------------------

-- | Options for reading/writing problem files
data FileOptions
  = FileOptions
  { optFileEncoding :: Maybe TextEncoding
    -- ^ Text encoding used for file input/output
  , optMPSWriteObjSense :: WriteSetting
    -- ^ The original MPS file format does not have information about the direction of the objective function.
    -- The @OBJSENSE@ section is added as an extention, but not all solvers support it.
    -- This option controls whether the @OBJSENSE@ sections are output.
  } deriving (Show)

instance Default FileOptions where
  def =
    FileOptions
    { optFileEncoding = Nothing
    , optMPSWriteObjSense = WriteIfNotDefault
    }

-- | Options for writing something of not
data WriteSetting
  = WriteAlways
  | WriteIfNotDefault
  | WriteNever
  deriving (Eq, Ord, Enum, Bounded, Show, Read)<|MERGE_RESOLUTION|>--- conflicted
+++ resolved
@@ -258,14 +258,9 @@
 
 -- ---------------------------------------------------------------------------
 
-<<<<<<< HEAD
 -- | Arithmetic expressions
 --
 -- Essentialy an expression is a sequence of t'Term's.
-newtype Expr c = Expr [Term c]
-  deriving (Eq, Ord, Show)
-=======
--- | expressions
 newtype Expr c = Expr' (Seq (Term c))
   deriving (Eq, Ord)
 
@@ -280,7 +275,6 @@
     showString "Expr " . showsPrec (app_prec+1) ts
     where
       app_prec = 10
->>>>>>> b72e9026
 
 -- | Variable expression
 varExpr :: Num c => Var -> Expr c
