--- conflicted
+++ resolved
@@ -4,11 +4,8 @@
 
 * Add `Numeric.Optimization.MIP.Solution.MIPLIB` module for reading/writing MIPLIB solution format
 * Add `Domain` type
-<<<<<<< HEAD
+* Add utility functions: `isInDomain`, `isIntegral`, `isInBounds`, and `constrBounds`
 * Rename `S1` and `S2` to `SOS1` and `SOS2` respectively. Old names are kept as pattern synonyms.
-=======
-* Add utility functions: `isInDomain`, `isIntegral`, `isInBounds`, and `constrBounds`
->>>>>>> 21b143d6
 
 ## 0.2.0.0 (2025-02-03)
 
